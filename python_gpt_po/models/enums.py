--- conflicted
+++ resolved
@@ -10,14 +10,12 @@
     OPENAI = "openai"
     ANTHROPIC = "anthropic"
     DEEPSEEK = "deepseek"
-<<<<<<< HEAD
     AZURE_OPENAI = "azure_openai"
-=======
 
 
 ModelProviderList = [
     ModelProvider.OPENAI.value,
     ModelProvider.ANTHROPIC.value,
-    ModelProvider.DEEPSEEK.value
-]
->>>>>>> c30d2fb2
+    ModelProvider.DEEPSEEK.value,
+    ModelProvider.AZURE_OPENAI.value
+]