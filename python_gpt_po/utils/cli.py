--- conflicted
+++ resolved
@@ -29,11 +29,7 @@
         sys.exit(2)
 
 
-<<<<<<< HEAD
-def parse_args() -> argparse.Namespace:
-=======
 def parse_args() -> Namespace:
->>>>>>> 04e74b3a
     """
     Parse command-line arguments with a more user-friendly interface.
 
@@ -243,11 +239,7 @@
     return dict(zip(lang_codes, detail_langs))
 
 
-<<<<<<< HEAD
-def get_provider_from_args(args: argparse.Namespace) -> Optional[ModelProvider]:
-=======
 def get_provider_from_args(args: Namespace) -> Optional[ModelProvider]:
->>>>>>> 04e74b3a
     """
     Get the provider from command line arguments.
 
@@ -262,11 +254,7 @@
     return None
 
 
-<<<<<<< HEAD
-def get_api_keys_from_args(args: argparse.Namespace) -> Dict[str, str]:
-=======
 def get_api_keys_from_args(args: Namespace) -> Dict[str, str]:
->>>>>>> 04e74b3a
     """
     Extract API keys from command line arguments and environment variables.
 
