--- conflicted
+++ resolved
@@ -99,11 +99,7 @@
     # Provider settings
     provider_group.add_argument(
         "--provider",
-<<<<<<< HEAD
-        choices=["openai", "anthropic", "deepseek", "azure_openai"],
-=======
         choices=ModelProviderList,
->>>>>>> c30d2fb2
         help="AI provider to use (default: first provider with available API key)"
     )
     provider_group.add_argument(
@@ -271,12 +267,8 @@
     return {
         ModelProvider.OPENAI.value: args.openai_key or args.api_key or os.getenv("OPENAI_API_KEY", ""),
         ModelProvider.ANTHROPIC.value: args.anthropic_key or os.getenv("ANTHROPIC_API_KEY", ""),
-<<<<<<< HEAD
         ModelProvider.DEEPSEEK.value: args.deepseek_key or os.getenv("DEEPSEEK_API_KEY", ""),
         ModelProvider.AZURE_OPENAI.value: args.azure_openai_key or os.getenv("AZURE_OPENAI_API_KEY", ""),
-=======
-        ModelProvider.DEEPSEEK.value: args.deepseek_key or os.getenv("DEEPSEEK_API_KEY", "")
->>>>>>> c30d2fb2
     }
 
 
@@ -290,14 +282,7 @@
     Returns:
         Optional[ModelProvider]: The auto-selected provider or None if no keys available
     """
-<<<<<<< HEAD
-    for provider_name in [ModelProvider.OPENAI.value,
-                          ModelProvider.ANTHROPIC.value,
-                          ModelProvider.DEEPSEEK.value,
-                          ModelProvider.AZURE_OPENAI.value]:
-=======
     for provider_name in ModelProviderList:
->>>>>>> c30d2fb2
         if api_keys.get(provider_name):
             provider = ModelProvider(provider_name)
             logging.info("Auto-selected provider: %s (based on available API key)", provider_name)
