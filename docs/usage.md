# gpt-po-translator: Advanced Usage and Internal Mechanics

This guide provides an in-depth look at what really happens when you run `gpt-po-translator` and details every available parameter. It is intended for users who want to understand the inner workings of the tool as well as all the configuration options.

---

## Overview

`gpt-po-translator` is a multi-provider tool for translating gettext (.po) files using AI models. It supports OpenAI, Azure OpenAI, Anthropic, and DeepSeek. The tool offers two primary translation modes:
- **Bulk Mode:** Processes a list of texts in batches to reduce the number of API calls.
- **Individual Mode:** Translates each text entry one-by-one for more fine-grained control.

It also manages fuzzy translations (by disabling or removing them) and can infer target languages from folder names if desired.

---

## Internal Workflow

### 1. Argument Parsing and Configuration
- **Command-Line Parsing:**  
  The program uses Python's `argparse` module to parse command-line options. Every parameter you pass on the command line (such as `--folder`, `--lang`, `--bulk`, etc.) is processed and stored in a configuration object (`TranslationConfig`).

- **API Key Setup:**  
  The tool collects API keys from multiple sources:
  - Specific arguments (`--openai-key`, `--azure-openai-key`, `--anthropic-key`, `--deepseek-key`)
  - A fallback argument (`--api_key`) for OpenAI if no dedicated key is provided
  - Environment variables (e.g., `OPENAI_API_KEY`, `AZURE_OPENAI_API_KEY`)
  
  It then initializes a `ProviderClients` instance that creates API client objects for the chosen providers.

- **Provider and Model Selection:**  
  If you don’t explicitly select a provider using `--provider`, the tool auto-selects the first provider for which an API key is available. Likewise, if no model is specified with `--model`, it defaults to a provider-specific model (e.g., `"gpt-4o-mini"` for OpenAI).

---

### 2. Processing .po Files

- **Fuzzy Translation Handling:**  
  If the `--fuzzy` flag is set, the tool calls `disable_fuzzy_translations()`. This method:
  - Reads the entire file content and removes fuzzy markers (lines like `#, fuzzy`).
  - Loads the file using the `polib` library.
  - Removes the `fuzzy` flag from each entry and cleans up metadata.
  
- **Language Detection:**  
  The tool determines the language of a `.po` file by:
  - Reading the `Language` field in the PO file metadata.
  - If that isn’t conclusive and the `--folder-language` flag is enabled, it inspects the file path (directory names) to match against the provided language codes.

- **Preparing for Translation:**  
  After filtering and cleaning the PO file, the tool gathers all source texts (`msgid`) that have no translation (`msgstr` empty).

---

### 3. Translation Process

- **Bulk vs. Individual Translation:**  
  - **Bulk Mode (`--bulk`):**  
    The tool groups source texts into batches of a specified size (using `--bulksize`, default is 50). It then generates a prompt instructing the provider to translate all texts at once and return a JSON array of translations.
  - **Individual Mode:**  
    Each text is sent in a separate API call with a prompt asking for a direct translation.

- **Prompt Generation:**  
  Prompts are dynamically generated depending on the mode:
  - In bulk mode, the prompt instructs the provider to return a JSON array, preserving the order of texts.
  - In individual mode, the prompt emphasizes returning a concise, direct translation without any additional commentary.
  
  If the `--detail-lang` option is provided, the full language name is used in the prompt instead of the ISO code. This improves context for the AI.

- **API Calls and Response Handling:**  
  The tool sends the prompt to the selected provider’s API (using the corresponding client or direct HTTP request). It then:
  - Processes the response (e.g., stripping markdown code block wrappers from DeepSeek responses).
  - Validates the translation by ensuring it isn’t overly long or containing extraneous explanations.
  - If the translation fails validation, it retries the request (up to three times) using a more concise prompt.

- **Translation Post-Processing:**  
  The tool checks whether the translation is excessively verbose compared to the original text. If so, it retries the translation to ensure it remains concise.

- **Updating PO Files:**  
  After translation, each PO file entry is updated with the new translation using `polib`. By default, AI-generated translations are marked with a comment (`#. AI-generated`) for easy identification. The tool logs a summary of how many entries were successfully translated and warns if any remain untranslated.

---

### 4. Error Handling and Logging

- **Retries:**  
  API calls are wrapped with the `tenacity` library’s retry mechanism. In case of network issues or unexpected responses, the call is retried (default is three attempts with a fixed wait).

- **Logging:**  
  Detailed logging is implemented throughout:
  - Successful API calls and connection validations.
  - Warnings when translations are missing or appear too verbose.
  - Error logs when something goes wrong (e.g., API connection issues, language detection failures).

---

## Command-Line Options

Below is a detailed explanation of all command-line arguments:

### Required Options

- **`--folder <path>`**  
  *Description:* Specifies the input folder containing one or more `.po` files to be processed.  
  *Behind the scenes:* The tool recursively scans this folder and processes every file ending with `.po`.

### Optional Options

- **`--lang <language_codes>`** *(Optional)*  
  *Description:* A comma-separated list of ISO 639-1 language codes (e.g., `de,fr`) or locale codes (e.g., `fr_CA,pt_BR`). **If not provided, the tool will auto-detect languages from PO file metadata or folder structure.**  
  *Behind the scenes:* The tool filters PO files by comparing these codes with the file metadata and folder names (if `--folder-language` is enabled). When omitted, it scans all PO files to extract language information automatically.

- **`--detail-lang <language_names>`**  
  *Description:* A comma-separated list of full language names (e.g., `"German,French"`) that correspond to the codes provided with `--lang`.  
  *Behind the scenes:* These names are used in the translation prompts to give the AI clearer context, potentially improving translation quality.  
  *Note:* The number of detailed names must match the number of language codes.

- **`--fuzzy`** *(DEPRECATED)*  
  *Description:* A flag that, when set, instructs the tool to remove fuzzy entries from the PO files before translation. **This option is DEPRECATED due to its risky behavior of removing fuzzy markers without actually translating the content.**  
  *Behind the scenes:* The tool calls a dedicated method to strip fuzzy markers and flags from both the file content and metadata.  
  *Warning:* This can lead to data loss and confusion. Use `--fix-fuzzy` instead.

- **`--fix-fuzzy`**  
  *Description:* Translate and clean fuzzy entries safely (recommended over `--fuzzy`).  
  *Behind the scenes:* The tool filters for entries with the 'fuzzy' flag and attempts to translate them, removing the flag upon successful translation.

- **`--bulk`**  
  *Description:* Enables bulk translation mode, meaning multiple texts will be translated in a single API call.  
  *Behind the scenes:* The tool splits the list of texts into batches and generates a combined prompt for each batch.

- **`--bulksize <number>`**  
  *Description:* Sets the number of PO file entries to translate per API request when in bulk mode (default is 50).  
  *Behind the scenes:* Controls the size of each batch sent to the translation provider, affecting performance and API cost.

- **`--api_key <your_api_key>`**  
  *Description:* Provides a fallback API key for OpenAI if no dedicated key (e.g., via `--openai-key`) is provided.  
  *Behind the scenes:* This key is merged with keys provided through other command-line arguments or environment variables.

- **`--provider <provider>`**  
  *Description:* Specifies the AI provider to use for translations. Acceptable values are `openai`, `azure_openai`, `anthropic`, or `deepseek`.  
  *Behind the scenes:* If not specified, the tool auto-selects the first provider for which an API key is available.

- **`--model <model>`**  
  *Description:* Specifies the model name to use for translations. If omitted, a default model is chosen based on the provider.  
  *Behind the scenes:* The chosen model is passed along to the provider’s API calls. If the model is not available, a warning is logged and the default is used.

- **`--list-models`**  
  *Description:* Lists all available models for the selected provider and exits without processing any files. This is the only command that doesn't require `--folder` and `--lang` parameters.  
  *Behind the scenes:* Makes a test API call to retrieve a list of models and prints them to the console. When this flag is provided, the CLI parser automatically makes the usually required parameters optional.

- **`--openai-key`**  
  *Description:* Provides the OpenAI API key directly as a command-line argument (alternative to using `--api_key` or the environment variable).  
  *Behind the scenes:* Overrides any fallback key for OpenAI if provided.

- **`--anthropic-key`**  
  *Description:* Provides the Anthropic API key directly.  
  *Behind the scenes:* This key is used to initialize the Anthropic client.

- **`--azure-openai-key`**  
  *Description:* Provides the Azure OpenAI API key directly.  
  *Behind the scenes:* This key is used to initialize the Azure OpenAI client.

- **`--azure-openai-endpoint`**  
  *Description:* Provides the Azure OpenAI endpoint URL (e.g., `https://your-resource.openai.azure.com/`).  
  *Behind the scenes:* Required for Azure OpenAI connections along with the API version.

- **`--azure-openai-api-version`**  
  *Description:* Specifies the Azure OpenAI API version (e.g., `2024-02-01`).  
  *Behind the scenes:* Different API versions support different features and models.

- **`--deepseek-key`**  
  *Description:* Provides the DeepSeek API key directly.  
  *Behind the scenes:* This key is required to make API calls to DeepSeek’s translation service.

- **`--folder-language`**  
  *Description:* Enables inferring the target language from the folder structure.  
  *Behind the scenes:* The tool inspects the path components (directory names) of each PO file and matches them against the provided language codes. Supports locale codes (e.g., folder `fr_CA` matches `-l fr_CA` for Canadian French, or falls back to `-l fr` for standard French).

- **`--no-ai-comment`**  
  *Description:* Disables the automatic addition of 'AI-generated' comments to translated entries.  
  *Behind the scenes:* **By default (without this flag), every translation made by the AI is marked with a `#. AI-generated` comment in the PO file.** This flag prevents that marking, making AI translations indistinguishable from human translations in the file.  
  *Note:* AI tagging is enabled by default for tracking, compliance, and quality assurance purposes.

- **`-v, --verbose`**  
  *Description:* Increases output verbosity. Can be used multiple times for more detail.  
  *Behind the scenes:* Controls the logging level:
    - No flag: Shows only warnings and errors (default)
    - `-v`: Shows info messages including progress tracking  
    - `-vv`: Shows debug messages for troubleshooting
  *Note:* Progress tracking shows translation progress for both single and bulk modes.

- **`-q, --quiet`**  
  *Description:* Reduces output to only show errors.  
  *Behind the scenes:* Sets logging level to ERROR, suppressing all info and warning messages.

- **`--version`**  
  *Description:* Shows the program version and exits.  
  *Behind the scenes:* Displays the current version from package metadata.

---

## Locale and Regional Variant Handling

### Overview

The tool now fully supports locale codes (e.g., `fr_CA`, `pt_BR`, `en_US`) in addition to simple language codes. This allows you to translate content for specific regional variants of a language.

### How Locale Matching Works

The tool uses a smart matching system that:
1. **First tries exact match**: `fr_CA` matches `fr_CA`
2. **Then tries format conversion**: `fr_CA` matches `fr-CA` (underscore ↔ hyphen)
3. **Finally tries base language fallback**: `fr_CA` matches `fr`

### Language Detection Priority

When a PO file is processed, the language is determined in this order:
1. **File metadata**: The `Language` field in the PO file header
2. **Folder structure** (with `--folder-language`): Directory names in the file path

### Examples

**Working with Canadian French:**
```bash
# Translate specifically to Canadian French
gpt-po-translator --folder ./locales --lang fr_CA

# With detailed language name for better AI context
gpt-po-translator --folder ./locales --lang fr_CA --detail-lang "Canadian French"

# Process files in fr_CA folders
gpt-po-translator --folder ./locales --lang fr_CA --folder-language
```

**Working with Brazilian Portuguese:**
```bash
# Translate to Brazilian Portuguese (different vocabulary from European Portuguese)
gpt-po-translator --folder ./locales --lang pt_BR --detail-lang "Brazilian Portuguese"

# Fall back to European Portuguese
gpt-po-translator --folder ./locales --lang pt
```

### What the AI Sees

The language code or detail name is passed directly to the AI in the translation prompt:

| Command | AI Sees in Prompt |
|---------|-------------------|
| `-l fr` | "Translate to fr" |
| `-l fr_CA` | "Translate to fr_CA" |
| `-l fr_CA --detail-lang "Canadian French"` | "Translate to Canadian French" |
| `-l pt_BR --detail-lang "Brazilian Portuguese"` | "Translate to Brazilian Portuguese" |

### Folder Language Behavior

With `--folder-language`, the tool matches folder names against your `-l` parameter:

| Folder | `-l` Parameter | Result |
|--------|----------------|--------|
| `locales/fr_CA/` | `fr_CA` | Translates to Canadian French |
| `locales/fr_CA/` | `fr` | Translates to standard French (fallback) |
| `locales/pt_BR/` | `pt_BR` | Translates to Brazilian Portuguese |
| `locales/pt_BR/` | `pt` | Translates to European Portuguese (fallback) |

### Best Practices

1. **For regional variants**, always use the full locale code:
   ```bash
   gpt-po-translator --folder ./locales --lang fr_CA,pt_BR,en_US
   ```

2. **Add detail names** for better AI understanding:
   ```bash
   gpt-po-translator --folder ./locales --lang fr_CA,pt_BR \
                     --detail-lang "Canadian French,Brazilian Portuguese"
   ```

3. **Use folder detection** for projects with locale-based directory structure:
   ```bash
   # Processes files in locales/fr_CA/, locales/pt_BR/, etc.
   gpt-po-translator --folder ./locales --lang fr_CA,pt_BR --folder-language
   ```

---

## Performance and Progress Tracking

### Overview

The tool provides intelligent performance warnings and progress tracking to help you manage large translation tasks efficiently.

### Performance Modes

1. **Single Mode (Default)**: Makes one API call per translation
   - Better for small files (< 30 entries)
   - More accurate for context-sensitive translations
   - Shows progress for each entry with `-v` flag

2. **Bulk Mode (`--bulk`)**: Batches multiple translations per API call
   - Recommended for large files (> 30 entries)
   - Significantly faster (up to 10x for large files)
   - Shows progress per batch with `-v` flag

### Automatic Performance Warnings

When processing files with more than 30 entries in single mode, the tool will:
1. Display a performance warning with time estimates
2. Recommend switching to bulk mode
3. For very large files (>100 entries), provide a 10-second countdown to cancel

Example warning:
```
2024-01-15 10:30:45 - WARNING - PERFORMANCE WARNING
2024-01-15 10:30:45 - WARNING -   Current mode: SINGLE (1 API call per translation)
2024-01-15 10:30:45 - WARNING -   This will make 548 separate API calls
2024-01-15 10:30:45 - WARNING -   Estimated time: ~14 minutes
2024-01-15 10:30:45 - WARNING -   
2024-01-15 10:30:45 - WARNING -   Recommendation: Use BULK mode for faster processing
2024-01-15 10:30:45 - WARNING -     Command: add --bulk --bulksize 50
2024-01-15 10:30:45 - WARNING -     Estimated time with bulk: ~2 minutes
2024-01-15 10:30:45 - WARNING -     Speed improvement: 7x faster
```

### Progress Tracking

Enable progress tracking with the `-v` flag:

```bash
# See progress for each file and translation
gpt-po-translator --folder ./locales --lang fr -v

# Output includes:
# - File processing status
# - Translation progress (X/Y entries)
# - Percentage completion
# - Batch progress (in bulk mode)
```

Example progress output:
```
2024-01-15 10:31:00 - INFO - Processing: ./locales/fr/messages.po (45 entries)
2024-01-15 10:31:01 - INFO - [SINGLE 1/45] Translating entry...
2024-01-15 10:31:02 - INFO - [SINGLE 2/45] Translating entry...
2024-01-15 10:31:10 - INFO - Progress: 10/45 entries completed (22.2%)
```

### Verbosity Levels

Control output detail with verbosity flags:

| Flag | Level | Shows |
|------|-------|-------|
| (default) | WARNING | Performance warnings, errors |
| `-v` | INFO | Progress tracking, status updates |
| `-vv` | DEBUG | Detailed API calls, responses |
| `-q` | ERROR | Only critical errors |

### Best Practices for Large Files

1. **Always use bulk mode for files > 100 entries**:
   ```bash
   gpt-po-translator --folder ./locales --lang fr --bulk --bulksize 50 -v
   ```

2. **Adjust batch size based on content**:
   - Short entries (1-5 words): `--bulksize 100`
   - Medium entries (sentences): `--bulksize 50` (default)
   - Long entries (paragraphs): `--bulksize 20`

3. **Monitor progress for long-running tasks**:
   ```bash
   # Run with progress tracking
   gpt-po-translator --folder ./large-project --lang de,fr,es --bulk -v
   ```

---

## AI Translation Tracking

### Overview

**AI translation tracking is enabled by default.** The tool automatically tracks which translations were generated by AI versus human translators. This is particularly useful for:
- Quality assurance and review processes
- Compliance with requirements to identify AI-generated content
- Incremental translation workflows where you need to track changes

### How It Works

When a translation is generated by the AI, the tool adds a translator comment to the PO entry:

```po
#. AI-generated
msgid "Hello, world!"
msgstr "Hola, mundo!"
```

These comments are:
- **Persistent**: They're saved in the PO file and preserved across edits
- **Standard-compliant**: Using the official gettext translator comment syntax (`#.`)
- **Tool-friendly**: Visible in PO editors like Poedit, Lokalize, etc.
- **Searchable**: Easy to find with grep or other search tools

### Managing AI Comments

**Finding AI translations:**
```bash
# Count AI-generated translations
grep -c "^#\. AI-generated" locales/es/LC_MESSAGES/messages.po

# List files with AI translations
grep -l "^#\. AI-generated" locales/**/*.po
```

**Important: Django Workflow Consideration**
Django's `makemessages` command removes translator comments (including AI-generated tags) when updating PO files. This means:

- **After running our translator**: AI comments are preserved in PO files
- **After running Django makemessages**: AI comments are removed, but translations remain
- **Best practice**: Re-run the AI translator after Django makemessages to restore AI tagging on any remaining untranslated entries

**Disabling AI comments:**
If you don't want AI translations to be marked, use the `--no-ai-comment` flag:
```bash
gpt-po-translator --folder ./locales --lang de --no-ai-comment
```

---

<<<<<<< HEAD
<<<<<<< Updated upstream
=======
## Using Ollama (Local AI Provider)

### Overview

Ollama allows you to run AI models locally on your machine, providing:
- **Privacy**: All translations happen locally, no data sent to cloud services
- **Cost**: No API fees - completely free
- **Offline**: Works without internet connection
- **Control**: Full control over model and infrastructure

### Prerequisites

1. **Install Ollama**
   ```bash
   # macOS/Linux
   curl -fsSL https://ollama.com/install.sh | sh

   # Or download from https://ollama.com
   ```

2. **Pull a model**
   ```bash
   # Recommended for translation
   ollama pull llama3.2

   # Other good options
   ollama pull llama3.1
   ollama pull mistral
   ollama pull gemma2
   ```

3. **Start Ollama** (if not already running)
   ```bash
   ollama serve
   ```

### Basic Usage

```bash
# Use Ollama with default settings (localhost:11434)
gpt-po-translator --provider ollama --folder ./locales --bulk

# Specify a model
gpt-po-translator --provider ollama --model llama3.1 --folder ./locales --bulk

# List available models
gpt-po-translator --provider ollama --list-models
```

### Configuration

#### Option 1: Environment Variable

```bash
export OLLAMA_BASE_URL="http://localhost:11434"
gpt-po-translator --provider ollama --folder ./locales --bulk
```

#### Option 2: CLI Arguments

```bash
# Custom port
gpt-po-translator --provider ollama \
  --ollama-base-url http://localhost:8080 \
  --folder ./locales --bulk

# Increase timeout for slow models
gpt-po-translator --provider ollama \
  --ollama-timeout 300 \
  --folder ./locales --bulk
```

#### Option 3: Config File

Add to your `pyproject.toml`:

```toml
[tool.gpt-po-translator.provider.ollama]
base_url = "http://localhost:11434"
model = "llama3.2"
timeout = 120

[tool.gpt-po-translator]
bulk_mode = true
bulk_size = 50
```

Then simply run:
```bash
gpt-po-translator --provider ollama --folder ./locales
```

### Advanced Scenarios

#### Remote Ollama Server

Run Ollama on a different machine:

```bash
# On the Ollama server (192.168.1.100)
ollama serve --host 0.0.0.0

# On your machine
gpt-po-translator --provider ollama \
  --ollama-base-url http://192.168.1.100:11434 \
  --folder ./locales --bulk
```

Or set in `pyproject.toml`:
```toml
[tool.gpt-po-translator.provider.ollama]
base_url = "http://192.168.1.100:11434"
```

#### Docker with Ollama

**Option 1: Ollama on Host Machine (Recommended)**

If Ollama is running on your host machine:

```bash
# Linux/macOS
docker run --rm \
  -v $(pwd):/data \
  --network host \
  python-gpt-po:latest \
  --provider ollama \
  --folder /data --bulk

# The --network host allows container to access host's localhost:11434
```

**For macOS/Windows Docker Desktop:**
```bash
# Use host.docker.internal to reach host machine
docker run --rm \
  -v $(pwd):/data \
  python-gpt-po:latest \
  --provider ollama \
  --ollama-base-url http://host.docker.internal:11434 \
  --folder /data --bulk
```

**Option 2: Both in Docker Compose**

```yaml
version: '3.8'
services:
  ollama:
    image: ollama/ollama:latest
    ports:
      - "11434:11434"
    volumes:
      - ollama_data:/root/.ollama
    # Optional: GPU support
    # deploy:
    #   resources:
    #     reservations:
    #       devices:
    #         - driver: nvidia
    #           count: 1
    #           capabilities: [gpu]

  translator:
    image: python-gpt-po:latest
    depends_on:
      - ollama
    environment:
      - OLLAMA_BASE_URL=http://ollama:11434
    volumes:
      - ./locales:/data
    command: --provider ollama --folder /data --bulk
    # Or use pyproject.toml config
    # volumes:
    #   - ./locales:/data
    #   - ./pyproject.toml:/data/pyproject.toml

volumes:
  ollama_data:
```

**To use:**
```bash
# Pull Ollama model (one-time setup)
docker compose run ollama ollama pull llama3.2

# Run translation
docker compose run translator

# Or run both services
docker compose up
```

**Option 3: Config File Approach**

Add to your `pyproject.toml`:
```toml
[tool.gpt-po-translator.provider.ollama]
base_url = "http://ollama:11434"  # Service name in docker-compose
model = "llama3.2"
timeout = 180
```

Then mount it:
```bash
docker run --rm \
  -v $(pwd):/data \
  -v $(pwd)/pyproject.toml:/data/pyproject.toml \
  --network host \
  python-gpt-po:latest \
  --provider ollama \
  --folder /data
```

### Performance Considerations

**Pros:**
- No API costs
- Privacy and data control
- No rate limits
- Offline capability

**Cons:**
- Slower than cloud APIs (depends on your hardware)
- Quality varies by model (may not match GPT-4)
- Requires local resources (RAM, GPU recommended)

**Performance Tips:**
1. **Use GPU**: Install Ollama with GPU support for 10-100x speedup
2. **Choose appropriate models**:
   - Small projects: `llama3.2` (fast, good quality)
   - Better quality: `llama3.1` (slower, better accuracy)
   - Multilingual: `qwen2.5` (excellent for non-Latin scripts like Arabic, Chinese, etc.)
   - Specialized: `mistral`, `gemma2`
3. **Increase timeout** for large models: `--ollama-timeout 300`
4. **Bulk mode vs Single mode**:
   - **Bulk mode (`--bulk`)**: Faster but requires model to return valid JSON - recommended for cloud providers
   - **Single mode (no `--bulk`)**: Slower but more reliable for local models, especially with non-Latin scripts
   - For Ollama with languages like Arabic/Chinese/Japanese, **omit `--bulk`** for better quality

### Recommended Models for Translation

| Model | Size | Speed | Quality | Best For |
|-------|------|-------|---------|----------|
| `llama3.2` | 3B | ⚡⚡⚡ Fast | ⭐⭐⭐ Good | General use, Latin scripts only |
| `llama3.1` | 8B | ⚡⚡ Medium | ⭐⭐⭐⭐ Better | Better quality, medium projects |
| `qwen2.5` | 7B | ⚡⚡ Medium | ⭐⭐⭐⭐ Excellent | **Multilingual** (Arabic, Chinese, etc.) |
| `mistral` | 7B | ⚡⚡ Medium | ⭐⭐⭐ Good | European languages |
| `gemma2` | 9B | ⚡ Slower | ⭐⭐⭐⭐ Better | High quality translations |

**Note:** For non-Latin scripts (Arabic, Chinese, Japanese, etc.), use `qwen2.5` or larger models **without `--bulk` flag** for best results.

### Troubleshooting

**"Cannot connect to Ollama"**
```bash
# Check if Ollama is running
curl http://localhost:11434/api/tags

# Start Ollama
ollama serve

# Check if running on different port
ollama serve --help
```

**Slow translations**
- Use GPU-enabled Ollama installation
- Choose a smaller model (`llama3.2` instead of `llama3.1`)
- Increase `--bulksize` to batch more entries together
- Close other applications to free up RAM

**Model not found**
```bash
# List installed models
ollama list

# Pull the model
ollama pull llama3.2
```

**Timeout errors**
```bash
# Increase timeout
gpt-po-translator --provider ollama --ollama-timeout 300 --folder ./locales
```

### Configuration Priority

Ollama settings are loaded in this order (highest to lowest):

1. **CLI arguments**: `--ollama-base-url`, `--ollama-timeout`
2. **Environment variables**: `OLLAMA_BASE_URL`
3. **Config file**: `pyproject.toml` under `[tool.gpt-po-translator.provider.ollama]`
4. **Defaults**: `http://localhost:11434`, timeout `120s`

---

=======
>>>>>>> 3985e059
## Whitespace Handling in Translations

### Overview

The tool automatically preserves leading and trailing whitespace from `msgid` entries in translations. While **best practice** is to handle whitespace in your UI framework rather than in translation strings, the tool ensures that any existing whitespace patterns are maintained exactly.

### How Whitespace Preservation Works

The tool uses a three-step process to reliably preserve whitespace:

1. **Detection and Warning**
   When processing PO files, the tool scans for entries with leading or trailing whitespace and logs a warning:
   ```
   WARNING: Found 3 entries with leading/trailing whitespace in messages.po
   Whitespace will be preserved in translations, but ideally should be handled in your UI framework.
   ```

2. **Before Sending to AI** (Bulk Mode)
   To prevent the AI from being confused by or accidentally modifying whitespace, the tool:
   - Strips all leading/trailing whitespace from texts
   - Stores the original whitespace pattern
   - Sends only the clean text content to the AI

   For example, if `msgid` is `" Incorrect"` (with leading space), the AI receives only `"Incorrect"`.

3. **After Receiving Translation**
   Once the AI returns the translation, the tool:
   - Extracts the original whitespace pattern from the source `msgid`
   - Applies that exact pattern to the translated `msgstr`
   - Ensures the output matches the input whitespace structure

   So `" Incorrect"` → AI translates `"Incorrect"` → Result: `" Incorreto"` (leading space preserved)

### Examples

| Original msgid | AI Receives | AI Returns | Final msgstr |
|----------------|-------------|------------|--------------|
| `" Hello"` | `"Hello"` | `"Bonjour"` | `" Bonjour"` |
| `"World "` | `"World"` | `"Monde"` | `"Monde "` |
| `"  Hi  "` | `"Hi"` | `"Salut"` | `"  Salut  "` |
| `"\tTab"` | `"Tab"` | `"Onglet"` | `"\tOnglet"` |

### Why This Approach Is Reliable

This implementation is **bulletproof** because:
- **The AI never sees the problematic whitespace**, so it can't strip or modify it
- **Whitespace is managed entirely in code**, not reliant on AI behavior
- **Works consistently across all providers** (OpenAI, Anthropic, Azure, DeepSeek)
- **Handles edge cases**: empty strings, whitespace-only strings, mixed whitespace types (spaces, tabs, newlines)

### Single vs. Bulk Mode

- **Single Mode**: Each text is stripped before sending to AI, then whitespace is restored after receiving the translation
- **Bulk Mode**: Entire batches are stripped before sending to AI (JSON array of clean texts), then whitespace is restored to each translation individually

Both modes use the same preservation logic, ensuring consistent behavior.

### Best Practices

1. **Avoid whitespace in msgid when possible**
   Whitespace in translation strings can cause formatting issues. Instead, handle spacing in your UI layer:
   ```python
   # Bad - whitespace in msgid
   msgid " Settings"

   # Good - whitespace in code
   print(f"  {_('Settings')}")
   ```

2. **If whitespace is unavoidable**
   The tool will preserve it automatically. Use verbose mode to see which entries contain whitespace:
   ```bash
   gpt-po-translator --folder ./locales --lang fr -vv
   ```

3. **Review whitespace warnings**
   When the tool warns about whitespace entries, consider refactoring your code to move the whitespace out of the translation strings.

---

<<<<<<< HEAD
>>>>>>> Stashed changes
=======
>>>>>>> 3985e059
## Behind the Scenes: API Calls and Post-Processing

- **Provider-Specific API Calls:**  
  The tool constructs different API requests based on the selected provider. For example:
  - **OpenAI:** Uses the OpenAI Python client to create a chat completion.
  - **Azure OpenAI:** Uses the OpenAI Python client configured for Azure endpoints.
  - **Anthropic:** Sends a request to Anthropic’s API using custom headers.
  - **DeepSeek:** Uses the `requests` library to post JSON data, and then cleans up responses that may be wrapped in markdown code blocks.

- **Response Cleanup:**  
  For providers like DeepSeek, responses may include extra markdown formatting. The method `_clean_json_response` strips away these wrappers so that the JSON can be parsed correctly.

- **Validation and Retry:**  
  If a translation is too long or includes extra explanations, the tool automatically retries the translation with a more concise prompt. This is handled by `validate_translation` and `retry_long_translation` methods, ensuring the final output meets the expected format.

---

## Conclusion

This document has provided an in-depth explanation of the internal workflow of `gpt-po-translator` and detailed every command-line argument along with its behind-the-scenes effect. By understanding these mechanics, you can better configure and extend the tool to fit your localization needs.

For a quick start, please refer to the [Usage Guide](./usage.md). For any questions or further contributions, visit our [GitHub repository](https://github.com/pescheckit/python-gpt-po).<|MERGE_RESOLUTION|>--- conflicted
+++ resolved
@@ -426,9 +426,6 @@
 
 ---
 
-<<<<<<< HEAD
-<<<<<<< Updated upstream
-=======
 ## Using Ollama (Local AI Provider)
 
 ### Overview
@@ -727,8 +724,6 @@
 
 ---
 
-=======
->>>>>>> 3985e059
 ## Whitespace Handling in Translations
 
 ### Overview
@@ -809,10 +804,6 @@
 
 ---
 
-<<<<<<< HEAD
->>>>>>> Stashed changes
-=======
->>>>>>> 3985e059
 ## Behind the Scenes: API Calls and Post-Processing
 
 - **Provider-Specific API Calls:**  
