--- conflicted
+++ resolved
@@ -4,11 +4,7 @@
 ![PyPI](https://img.shields.io/pypi/v/gpt-po-translator?label=gpt-po-translator)
 ![Downloads](https://pepy.tech/badge/gpt-po-translator)
 
-<<<<<<< HEAD
 A robust tool for translating gettext (.po) files using AI models from multiple providers (OpenAI, Anthropic / Claude, and DeepSeek). It supports both bulk and individual translations, handles fuzzy entries, and can infer target languages based on folder structures. Available as a Python package and Docker container with support for Python 3.8-3.12.
-=======
-> Translate your gettext (.po) files with AI - supports OpenAI, Anthropic/Claude, and DeepSeek
->>>>>>> 0310b02c
 
 ## What is GPT-PO Translator?
 
@@ -16,20 +12,12 @@
 
 ### Key Features
 
-<<<<<<< HEAD
-- Python 3.8+ (Python 3.8, 3.9, 3.10, 3.11, and 3.12 are officially supported)
-- [polib](https://pypi.org/project/polib/)
-- [openai](https://pypi.org/project/openai/)
-- [tenacity](https://pypi.org/project/tenacity/)
-- [python-dotenv](https://pypi.org/project/python-dotenv/)
-=======
 - **Multiple AI providers** - OpenAI, Anthropic/Claude, and DeepSeek
 - **Flexible translation modes** - Bulk or entry-by-entry processing
 - **Smart language handling** - Auto-detects target languages from folder structure
 - **Production-ready** - Includes retry logic, validation, and detailed logging
 - **Easy deployment** - Available as a Python package or Docker container
-- **Cross-version support** - Works with Python 3.9-3.12
->>>>>>> 0310b02c
+- **Cross-version support** - Works with Python 3.8-3.12
 
 ## Getting Started
 
